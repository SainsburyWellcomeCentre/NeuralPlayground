import glob
import os.path
from typing import Union

import matplotlib as mpl
import matplotlib.pyplot as plt
import numpy as np
import pandas as pd
import scipy.io as sio
from IPython.display import display

import neuralplayground
from neuralplayground.utils import clean_data, get_2D_ratemap

from .experiment_core import Experiment


class Hafting2008Data(Experiment):
    """Data class for Hafting et al. 2008. https://www.nature.com/articles/nature06957
    The data can be obtained from https://archive.norstore.no/pages/public/datasetDetail.jsf?id=C43035A4-5CC5-44F2-B207-126922523FD9
    This class only consider animal raw animal trajectories and neural recordings
    This class is also used for Sargolini2006Data due to its similar data structure
    """

    def __init__(
        self,
        data_path: str = None,
        recording_index: int = None,
        experiment_name: str = "FullHaftingData",
        verbose: bool = False,
    ):
        """Hafting2008Data Init

        Parameters
        ----------
        data_path: str
            if None, load the data sample in the package, else load data from given path
        recording_index: int
            if None, load data from default recording index
        experiment_name: str
            string to identify object in case of multiple instances
        verbose:
            if True, it will print original readme and data structure when initializing this object
        """
        self.experiment_name = experiment_name
        self._find_data_path(data_path)
        self._load_data()
        self._create_dataframe()
        self.rat_id, self.sess, self.rec_vars = self.get_recorded_session(recording_index)
        self.set_animal_data()
        if verbose:
            self.show_readme()
            self.show_data()

    def set_animal_data(self, recording_index: int = 0, tolerance: float = 1e-10):
        """Set position and head direction to be used by the Arena Class later"""
        session_data, rev_vars, rat_info = self.get_recording_data(recording_index)
        tetrode_id = self._find_tetrode(rev_vars)
        time_array, test_spikes, x, y = self.get_tetrode_data(session_data, tetrode_id)

        self.position = np.stack([x, y], axis=1)
        head_direction = np.diff(self.position, axis=0)
        # Compute head direction from position derivative
        head_direction = head_direction / np.sqrt(np.sum(head_direction**2, axis=1) + tolerance)[..., np.newaxis]
        self.head_direction = head_direction

    def _find_data_path(self, data_path: str):
        """Set self.data_path to the data directory within the package"""
        if data_path is None:
            self.data_path = os.path.join(neuralplayground.__path__[0], "experiments/hafting_2008/")
        else:
            self.data_path = data_path

    def _load_data(self):
        """Parse data according to specific data format
        if you are a user check the notebook examples"""
        self.best_recording_index = 4  # Nice session recording as default
        # Arena limits from the experimental setting, first row x limits, second row y limits, in cm
        self.arena_limits = np.array([[-200, 200], [-20, 20]])

        data_path_list = glob.glob(self.data_path + "*.mat")
        mice_ids = np.unique([dp.split("/")[-1][:5] for dp in data_path_list])
        # Initialize data dictionary, later handled by this object itself (so don't worry about this)
        self.data_per_animal = {}
        for m_id in mice_ids:
            m_paths_list = glob.glob(self.data_path + m_id + "*.mat")
            sessions = np.unique([dp.split("/")[-1].split("-")[1][:8] for dp in m_paths_list]).astype(str)
            self.data_per_animal[m_id] = {}
            for sess in sessions:
                s_paths_list = glob.glob(self.data_path + m_id + "-" + sess + "*.mat")
                cell_ids = np.unique([dp.split("/")[-1].split(".")[-2][-4:] for dp in s_paths_list]).astype(str)
                self.data_per_animal[m_id][sess] = {}
                for cell_id in cell_ids:
                    if cell_id == "_POS":
                        session_info = "position"
                    elif "EG" in cell_id:
                        session_info = cell_id[1:]
                    else:
                        session_info = cell_id

                    r_path = glob.glob(self.data_path + m_id + "-" + sess + "*" + cell_id + "*.mat")
                    # Interpolate to replace NaNs and stuff
                    cleaned_data = clean_data(sio.loadmat(r_path[0]))
                    self.data_per_animal[m_id][sess][session_info] = cleaned_data

    def _create_dataframe(self):
        """Generate dataframe for easy display and access of data"""
        self.list = []
        idx = 0
        for rat_id, rat_sess in self.data_per_animal.items():
            for sess, recorded_vars in rat_sess.items():
                self.list.append(
                    {
                        "rec_index": idx,
                        "rat_id": rat_id,
                        "session": sess,
                        "recorded_vars": list(recorded_vars.keys()),
                    }
                )
                idx += 1
        self.recording_list = pd.DataFrame(self.list).set_index("rec_index")

    def show_data(self, full_dataframe: bool = False):
        """Print of available data recorded in the experiment

        Parameters
        ----------
        full_dataframe: bool
            if True, it will show all available data, a small sample otherwise

        Returns
        -------
        recording_list: Pandas dataframe
            List of available data, columns with rat_id, recording session and recorded variables
        """
        print("Dataframe with recordings")
        if full_dataframe:
            pd.set_option("display.max_rows", None)
            pd.set_option("display.max_columns", None)
        display(self.recording_list)
        return self.recording_list

    def show_readme(self):
        """Print original readme of the dataset"""
        readme_path = glob.glob(self.data_path + "readme" + "*.txt")[0]
        with open(readme_path, "r") as fin:
            print(fin.read())

    def get_recorded_session(self, recording_index: int = None):
        """Get identifiers to sort the experimental data

        Parameters
        ----------
        recording_index: int
            recording identifier, index in pandas dataframe with listed data

        Returns
        -------
        rat_id: str
            rat identifier from experiment
        sess: str
            recording session identifier from experiment
        recorded_vars: list of str
            Variables recorded from a given session
        """
        if recording_index is None:
            recording_index = self.best_recording_index
        list_item = self.recording_list.iloc[recording_index]
        rat_id, sess, recorded_vars = (
            list_item["rat_id"],
            list_item["session"],
            list_item["recorded_vars"],
        )
        return rat_id, sess, recorded_vars

    def get_recording_data(self, recording_index: int = None):
        """Get experimental data for a given recordin index

        Parameters
        ----------
        recording_index: int
            recording identifier, index in pandas dataframe with listed data

        Returns
        -------
        session_data: dict
            Dictionary with recorded raw data from the session of the respective recording index
            Format of this data follows original readme from the authors of the experiments
        rec_vars: list of str
            keys of session_data dict, recorded variables for a given session
        identifiers: dict
            Dictionary with rat_id and session_id of the returned session data
        """
        if recording_index is None:
            recording_index = self.best_recording_index
        if type(recording_index) is list or type(recording_index) is tuple:
            data_list = []
            for ind in recording_index:
                rat_id, sess, rec_vars = self.get_recorded_session(ind)
                session_data = self.data_per_animal[rat_id][sess]
                data_list.append([session_data, rec_vars, {"rat_id": rat_id, "session": sess}])
            return data_list
        else:
            rat_id, sess, rec_vars = self.get_recorded_session(recording_index)
            session_data = self.data_per_animal[rat_id][sess]
            identifiers = {"rat_id": rat_id, "sess": sess}
            return session_data, rec_vars, identifiers

    def _find_tetrode(self, rev_vars: list):
        """Static function to find tetrode id in a multiple tetrode recording session

        Parameters
        ----------
        rev_vars: list of strings
            recorded variables for a given session, tetrode id within it

        Returns
        -------
        tetrode_id: str
            found first tetrode id in the recorded variable list
        """
        tetrode_id = next(
            var_name for var_name in rev_vars if (var_name != "position") and (("t" in var_name) or ("T" in var_name))
        )
        return tetrode_id

    def get_tetrode_data(self, session_data: str = None, tetrode_id: str = None):
        """Return time stamp, position and spikes for a given session and tetrode

        Parameters
        ----------
        session_data: str
            if None, the session used corresponds to the default recording index
        tetrode_id:
            tetrode id in the corresponding session

        Returns
        -------
        time_array: ndarray (n_samples,)
            array with the timestamps in seconds per position of the given session
        test_spikes: ndarray (n_spikes,)
            spike times in seconds of the given session
        x: ndarray (n_samples,)
            x position throughout recording of the given session
        y: ndarray (n_samples,)
            y position throughout recording of the given session
        """
        # Use default recording index when session is not given
        if session_data is None:
            session_data, rev_vars, rat_info = self.get_recording_data(recording_index=self.best_recording_index)
            tetrode_id = self._find_tetrode(rev_vars)

        position_data = session_data["position"]
        x1, y1 = position_data["posx"][:, 0], position_data["posy"][:, 0]
        x2, y2 = x1, y1
        # Selecting positional data
        x = np.clip(x2, a_min=self.arena_limits[0, 0], a_max=self.arena_limits[0, 1])
        y = np.clip(y2, a_min=self.arena_limits[1, 0], a_max=self.arena_limits[1, 1])
        time_array = position_data["post"][:]
        tetrode_data = session_data[tetrode_id]
        test_spikes = tetrode_data["ts"][:,]
        test_spikes = test_spikes[:, 0]
        time_array = time_array[:, 0]

        return time_array, test_spikes, x, y

    def plot_recording_tetr(
        self,
        recording_index: Union[int, tuple, list] = None,
        save_path: Union[str, tuple, list] = None,
        ax: Union[mpl.axes.Axes, tuple, list] = None,
        tetrode_id: Union[str, tuple, list] = None,
        bin_size: float = 2.0,
    ):
        """Plot tetrode ratemap from spike data for a given recording index or a list of recording index.
        If given a list or tuple as argument, all arguments must be list, tuple, or None.

        Parameters
        ----------
        recording_index: int, tuple of ints, list of ints
            recording index to plot spike ratemap, if list or tuple, it will recursively call this function
            to make a plot per recording index. If this argument is list or tuple, the rest of variables must
            be list or tuple with their respective types, or keep the default None value.
        save_path: str, list of str, tuple of str
            saving path of the generated figure, if None, no figure is saved
        ax: mpl.axes._subplots.AxesSubplot (matplotlib axis from subplots), list of ax, or tuple of ax
            axis or list of axis from subplot from matplotlib where the ratemap will be plotted.
            If None, ax is generated with default options.
        tetrode_id: str, list of str, or tuple of str
            tetrode id in the corresponding session
        bin_size: float
            bin size to discretize space when computing ratemap

        Returns
        -------
        h: ndarray (nybins, nxbins)
            Number of spikes falling on each bin through the recorded session, nybins number of bins in y axis,
            nxbins number of bins in x axis
        binx: ndarray (nxbins +1,)
            bin limits of the ratemap on the x axis
        biny: ndarray (nybins +1,)
            bin limits of the ratemap on the y axis
        (when using list pr tuple as argument, this function return a list or tuple of the variables listed above)
        """

        # Recursive call of this function in case of list or tuple
        if type(recording_index) is list or type(recording_index) is tuple:
            axis_list = []
            for i, ind in enumerate(recording_index):
                # Checking if rest of variables are default or list values
                if save_path is not None:
                    save_path_i = save_path[i]
                else:
                    save_path_i = None
                if ax is not None:
                    ax_i = ax[0]
                else:
                    ax_i = None
                if tetrode_id is not None:
                    tetrode_id_i = tetrode_id[i]
                else:
                    tetrode_id_i = None
                ind_axis = self.plot_recording_tetr(ind, save_path=save_path_i, ax=ax_i, tetrode_id=tetrode_id_i)
                axis_list.append(ind_axis)
            return axis_list

        # Generate axis in case ax is None
        if ax is None:
            f, ax = plt.subplots(1, 1, figsize=(10, 8))

        # Recall recorded data
        session_data, rev_vars, rat_info = self.get_recording_data(recording_index)
        if tetrode_id is None:
            tetrode_id = self._find_tetrode(rev_vars)

        arena_width = self.arena_limits[0, 1] - self.arena_limits[0, 0]
        arena_depth = self.arena_limits[1, 1] - self.arena_limits[1, 0]

        # Recall spike data
        time_array, test_spikes, x, y = self.get_tetrode_data(session_data, tetrode_id)

        # Compute ratemap matrices from data
        h, binx, biny = get_2D_ratemap(
            time_array,
            test_spikes,
            x,
            y,
            x_size=int(arena_width / bin_size),
            y_size=int(arena_depth / bin_size),
            filter_result=True,
        )

        # Use auxiliary function to make the plot
        self._make_tetrode_plot(h, ax, tetrode_id, save_path)
        # Return ratemap values, x bin limits and y bin limits
        return h, binx, biny

    def _make_tetrode_plot(self, h, ax, title, save_path):
        """plot function with formating of ratemap plot

        Parameters
        ----------
        h: ndarray (nybins, nxbins)
            Number of spikes falling on each bin through the recorded session, nybins number of bins in y axis,
            nxbins number of bins in x axis
        ax: mpl.axes._subplots.AxesSubplot (matplotlib axis from subplots)
            axis from subplot from matplotlib where the ratemap will be plotted.
        title: str
            plot title, tetrode id by default when called
        save_path: str, list of str, tuple of str
            saving path of the generated figure, if None, no figure is saved

        Returns
        -------
        ax: mpl.axes._subplots.AxesSubplot (matplotlib axis from subplots)
            Modified axis where ratemap is plotted
        """

        # Formating ratemap plot
        sc = ax.imshow(h, cmap="jet")
        cbar = plt.colorbar(sc, ax=ax, ticks=[np.min(h), np.max(h)], orientation="horizontal")
        cbar.ax.set_xlabel("Firing rate", fontsize=12)
        cbar.ax.set_xticklabels([np.round(np.min(h)), np.round(np.max(h))], fontsize=12)
        ax.set_title(title)

        ax.set_ylabel("width", fontsize=16)
        ax.set_xlabel("depth", fontsize=16)
        ax.grid(False)

        ax.set_xticks([])
        ax.set_yticks([])

        # Save if save_path is not None
        if save_path is None:
            return ax
        else:
            plt.savefig(save_path, bbox_inches="tight")
            return ax

    def plot_trajectory(
        self,
        recording_index: Union[int, tuple, list] = None,
        save_path: Union[str, tuple, list] = None,
        ax: Union[mpl.axes.Axes, tuple, list] = None,
        plot_every: int = 20,
    ):
        """Plot animal trajectory from a given recording index, corresponding to a recording session

        Parameters
        ----------
        recording_index: int, tuple of ints, list of ints
            recording index to plot spike ratemap, if list or tuple, it will recursively call this function
            to make a plot per recording index. If this argument is list or tuple, the rest of variables must
            be list or tuple with their respective types, or keep the default None value.
        save_path: str, list of str, tuple of str
            saving path of the generated figure, if None, no figure is saved
        ax: mpl.axes._subplots.AxesSubplot (matplotlib axis from subplots), list of ax, or tuple of ax
            axis or list of axis from subplot from matplotlib where the ratemap will be plotted.
            If None, ax is generated with default options.
        plot_every: int
            time steps skipped to make the plot to reduce cluttering

        Returns
        -------
        x: ndarray (n_samples,)
            x position throughout recording of the given session
        y: ndarray (n_samples,)
            y position throughout recording of the given session
        time_array: ndarray (n_samples,)
            array with the timestamps in seconds per position of the given session

        """
        if type(recording_index) is list or type(recording_index) is tuple:
            axis_list = []
            for i, ind in enumerate(recording_index):
                # Checking if rest of variables are default or list values
                if save_path is not None:
                    save_path_i = save_path[i]
                else:
                    save_path_i = None
                if ax is not None:
                    ax_i = ax[0]
                else:
                    ax_i = None
                ind_axis = self.plot_trajectory(ind, save_path=save_path_i, ax=ax_i, plot_every=plot_every)
                axis_list.append(ind_axis)
            return axis_list

        # Generate axis in case ax is None
        if ax is None:
            f, ax = plt.subplots(1, 1, figsize=(8, 6))

        session_data, rev_vars, rat_info = self.get_recording_data(recording_index)
        tetrode_id = self._find_tetrode(rev_vars)

        time_array, test_spikes, x, y = self.get_tetrode_data(session_data, tetrode_id)
        # Helper function to format the trajectory plot
        self._make_trajectory_plot(x, y, ax, plot_every)
        # Save if save_path is not None
        if save_path is None:
            pass
        else:
            plt.savefig(save_path, bbox_inches="tight")
        return x, y, time_array

    def _make_trajectory_plot(self, x, y, ax, plot_every, fontsize=24):
        """

        Parameters
        ----------
        x: ndarray (n_samples,)
            x position throughout recording of the given session
        y: ndarray (n_samples,)
            y position throughout recording of the given session
        ax: mpl.axes._subplots.AxesSubplot (matplotlib axis from subplots)
            axis from subplot from matplotlib where the ratemap will be plotted.
        plot_every: int
            time steps skipped to make the plot to reduce cluttering
        fontsize: int
            fontsize of labels in the plot

        Returns
        -------
        ax: mpl.axes._subplots.AxesSubplot (matplotlib axis from subplots)
            Modified axis where the trajectory is plotted
        """

        # Plotting borders of the arena
        ax.plot(
            [self.arena_limits[0, 0], self.arena_limits[0, 0]],
            [self.arena_limits[1, 0], self.arena_limits[1, 1]],
            "C3",
            lw=3,
        )
        ax.plot(
            [self.arena_limits[0, 1], self.arena_limits[0, 1]],
            [self.arena_limits[1, 0], self.arena_limits[1, 1]],
            "C3",
            lw=3,
        )
        ax.plot(
            [self.arena_limits[0, 0], self.arena_limits[0, 1]],
            [self.arena_limits[1, 1], self.arena_limits[1, 1]],
            "C3",
            lw=3,
        )
        ax.plot(
            [self.arena_limits[0, 0], self.arena_limits[0, 1]],
            [self.arena_limits[1, 0], self.arena_limits[1, 0]],
            "C3",
            lw=3,
        )

        # Setting colormap of trajectory
        cmap = mpl.cm.get_cmap("plasma")
        norm = plt.Normalize(0, np.size(x))

        aux_x = []
        aux_y = []
        for i in range(len(x)):
            if i % plot_every == 0:
                if i + plot_every >= len(x):
                    break
                x_ = [x[i], x[i + plot_every]]
                y_ = [y[i], y[i + plot_every]]
                aux_x.append(x[i])
                aux_y.append(y[i])
                sc = ax.plot(x_, y_, "-", color=cmap(norm(i)), alpha=0.6)

        # Setting plot labels
        ax.set_xlabel("width", fontsize=fontsize)
        ax.set_ylabel("depth", fontsize=fontsize)
        ax.set_title("position", fontsize=fontsize)
        ax.grid(False)

        cmap = mpl.cm.get_cmap("plasma")
        norm = plt.Normalize(0, np.size(x))
        sc = ax.scatter(
            aux_x,
            aux_y,
            c=np.arange(len(aux_x)),
            vmin=0,
            vmax=len(x),
            cmap="plasma",
            alpha=0.6,
            s=0.1,
        )

        # Setting colorbar to show number of sampled (time steps) recorded
        cbar = plt.colorbar(sc, ax=ax, ticks=[0, len(x)])
        cbar.ax.tick_params(labelsize=fontsize)
        cbar.ax.set_ylabel("N steps", rotation=270, fontsize=fontsize)
        cbar.ax.set_yticklabels([0, len(x)], fontsize=fontsize)
<<<<<<< HEAD
        ax.set_xlim([np.amin([x.min(), y.min()])-1.0, np.amax([x.max(), y.max()])+1.0])
        ax.set_ylim([np.amin([x.min(), y.min()])-1.0, np.amax([x.max(), y.max()])+1.0])
        return ax

    def recording_tetr(self, recording_index: Union[int, tuple, list] = None,
                            save_path: Union[str, tuple, list] = None,
                            tetrode_id: Union[str, tuple, list] = None,
                            bin_size: float = 2.0):
        """ tetrode ratemap from spike data for a given recording index or a list of recording index.
        If given a list or tuple as argument, all arguments must be list, tuple, or None.

        Parameters
        ----------
        recording_index: int, tuple of ints, list of ints
            recording index to plot spike ratemap, if list or tuple, it will recursively call this function
            to make a plot per recording index. If this argument is list or tuple, the rest of variables must
            be list or tuple with their respective types, or keep the default None value.
        save_path: str, list of str, tuple of str
            saving path of the generated figure, if None, no figure is saved
        tetrode_id: str, list of str, or tuple of str
            tetrode id in the corresponding session
        bin_size: float
            bin size to discretize space when computing ratemap

        Returns
        -------
        h: ndarray (nybins, nxbins)
            Number of spikes falling on each bin through the recorded session, nybins number of bins in y axis,
            nxbins number of bins in x axis
        binx: ndarray (nxbins +1,)
            bin limits of the ratemap on the x axis
        biny: ndarray (nybins +1,)
            bin limits of the ratemap on the y axis
        (when using list pr tuple as argument, this function return a list or tuple of the variables listed above)
        """

        # Recursive call of this function in case of list or tuple

        # Recall recorded data
        session_data, rev_vars, rat_info = self.get_recording_data(recording_index)
        if tetrode_id is None:
            tetrode_id = self._find_tetrode(rev_vars)

        arena_width = self.arena_limits[0, 1] - self.arena_limits[0, 0]
        arena_depth = self.arena_limits[1, 1] - self.arena_limits[1, 0]

        # Recall spike data
        time_array, test_spikes, x, y = self.get_tetrode_data(session_data, tetrode_id)

        # Compute ratemap matrices from data
        x_size = int(arena_width / bin_size)
        y_size = int(arena_depth / bin_size)
        h, binx, biny = get_2D_ratemap(time_array, test_spikes, x, y, x_size=int(arena_width / bin_size),
                                       y_size=int(arena_depth / bin_size), filter_result=True)


        # Return ratemap values, x bin limits and y bin limits
        return h, binx, biny
=======
        ax.set_xlim([np.amin([x.min(), y.min()]) - 1.0, np.amax([x.max(), y.max()]) + 1.0])
        ax.set_ylim([np.amin([x.min(), y.min()]) - 1.0, np.amax([x.max(), y.max()]) + 1.0])
        return ax
>>>>>>> b328a71c
<|MERGE_RESOLUTION|>--- conflicted
+++ resolved
@@ -551,9 +551,8 @@
         cbar.ax.tick_params(labelsize=fontsize)
         cbar.ax.set_ylabel("N steps", rotation=270, fontsize=fontsize)
         cbar.ax.set_yticklabels([0, len(x)], fontsize=fontsize)
-<<<<<<< HEAD
-        ax.set_xlim([np.amin([x.min(), y.min()])-1.0, np.amax([x.max(), y.max()])+1.0])
-        ax.set_ylim([np.amin([x.min(), y.min()])-1.0, np.amax([x.max(), y.max()])+1.0])
+        ax.set_xlim([np.amin([x.min(), y.min()]) - 1.0, np.amax([x.max(), y.max()]) + 1.0])
+        ax.set_ylim([np.amin([x.min(), y.min()]) - 1.0, np.amax([x.max(), y.max()]) + 1.0])
         return ax
 
     def recording_tetr(self, recording_index: Union[int, tuple, list] = None,
@@ -609,9 +608,4 @@
 
 
         # Return ratemap values, x bin limits and y bin limits
-        return h, binx, biny
-=======
-        ax.set_xlim([np.amin([x.min(), y.min()]) - 1.0, np.amax([x.max(), y.max()]) + 1.0])
-        ax.set_ylim([np.amin([x.min(), y.min()]) - 1.0, np.amax([x.max(), y.max()]) + 1.0])
-        return ax
->>>>>>> b328a71c
+        return h, binx, biny