--- conflicted
+++ resolved
@@ -491,7 +491,6 @@
         shiny_envs = [False, False, False, False]
         env_to_plot = 0
         envs_to_avg = shiny_envs if shiny_envs[env_to_plot] else [not shiny_env for shiny_env in shiny_envs]
-
         correct_model, correct_node, correct_edge = analyse.compare_to_agents(
             forward, tem, environments, include_stay_still=include_stay_still
         )
@@ -501,13 +500,7 @@
         from_acc, to_acc = analyse.location_accuracy(forward, tem, environments)
         return
 
-<<<<<<< HEAD
     def plot_rate_map(self, rate_map_type = None, frequencies = ["Theta", "Delta", "Beta", "Gamma", "High Gamma"],  max_cells = 30,  num_cols = 6 ):
-=======
-    def plot_rate_map(
-        self, rate_maps, frequencies=["Theta", "Delta", "Beta", "Gamma", "High Gamma"], max_cells=30, num_cols=6
-    ):
->>>>>>> 5b1c2d00
         """
         Plot the TEM rate maps.
 
