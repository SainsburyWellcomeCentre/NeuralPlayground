"""Module for fetching and loading saved and pre-trained models.

This module provides functions for fetching and loading pre-trained models used in tests,
examples, and tutorials. The pre-trained models are stored in a remote repository on GIN
and are downloaded to the user's local machine the first time they are used.
"""

import pooch

from neuralplayground.datasets import DATA_URL, LOCAL_DATA_DIR

# Create the local cache directory, if it doesn't exist
LOCAL_DATA_DIR.mkdir(parents=True, exist_ok=True)

# A pooch download manager object
# Models are in the "data" subfolder as zip files - format: {model_name}.zip
model_manager = pooch.create(
    path=LOCAL_DATA_DIR,
    base_url=f"{DATA_URL}/data/",
    registry={
        "weber_2018_in_simple2D.zip": "0343782ccb06790fb639cd2e198971988d566eeac0aa41dcc4031665cbf53060",  # noqa: E501
        "weber_2018_in_hafting2008.zip": "af0e61373c69cbfcdb7a0ac0ce104b4039f12090197835055e1b1a8a88b53cfc",  # noqa: E501
        "weber_2018_in_sargolini2006.zip": "6a2577483eb116b7d910a05b58e5d26673ff7ff446469f19bde03e9a7675bf49",  # noqa: E501
        "stachenfeld_2018_in_simple2D.zip": "b4f5bd34728b9778e6643e431e90594083cf5ab7853b366d60e89a6f96022a5e",  # noqa: E501
        "stachenfeld_2018_in_sargolini2006.zip": "d619a66bcfb0fd4bdc7227912ef63dc35d27b92578ad766632893335318773b6",  # noqa: E501
        "stachenfeld_2018_in_hafting2008.zip": "960cdc8d4fa9ef86ed1d5ef144fe6949d227c081b837ae24e49335bdaf971899",  # noqa: E501
        "weber_2018_in_wernle.zip": "51f701966229ba8a70aab7b7ce79f4965e80904661eb6cdad85d03b0ddb7f8ff",  # noqa: E501
        "weber_2018_in_merging_room.zip": "10c537bc1d410de1bba18fe36624501bc4caddc0a032f3889a39435256a0205c",  # noqa: E501
<<<<<<< HEAD
        "whittington_2020_in_discritized_objects.zip": "e63c7a0f047c789d422e97921171b6e9cee36a392b24f1d66e29b18248a925cb",  # noqa: E501
=======
        "whittington_2020_in_discritized_objects.zip": "3b527b03cd011b5e71ff66304f25d2406acddcbd3f770139ca8d8edc71cf1703",  # noqa: E501
>>>>>>> d7fd68a7
    },
)


def find_saved_models(download_manager: pooch.Pooch = model_manager) -> list:
    """Find all available saved models in the remote data repository.

    Parameters
    ----------
    download_manager : pooch.Pooch
        A pooch download manager object that keeps track of available data.
        Default: neuralplayground.saved_models.model_manager

    Returns
    -------
    list
        A list of available model names.
    """
    available_models = [model_name.split(".")[0] for model_name in download_manager.registry.keys()]
    return available_models


def fetch_model_path(
    model_name: str,
    progressbar: bool = True,
):
    """Download and cache a model from the GIN repository.

    Parameters
    ----------
    model_name : str
        The name of one the available model, e.g. "hafting_2008".
    progressbar : bool
        If True, show a progress bar while downloading the model.
        Defaults to True.

    Returns
    -------
    str
        Path to the downloaded model
    """
    available_models = find_saved_models(model_manager)
    if model_name not in available_models:
        raise ValueError(f"Model {model_name} not found. Available models: {available_models}")
    model_manager.fetch(f"{model_name}.zip", processor=pooch.Unzip(extract_dir=LOCAL_DATA_DIR), progressbar=progressbar)
    model_path = LOCAL_DATA_DIR / model_name
    return model_path.as_posix() + "/"<|MERGE_RESOLUTION|>--- conflicted
+++ resolved
@@ -26,11 +26,7 @@
         "stachenfeld_2018_in_hafting2008.zip": "960cdc8d4fa9ef86ed1d5ef144fe6949d227c081b837ae24e49335bdaf971899",  # noqa: E501
         "weber_2018_in_wernle.zip": "51f701966229ba8a70aab7b7ce79f4965e80904661eb6cdad85d03b0ddb7f8ff",  # noqa: E501
         "weber_2018_in_merging_room.zip": "10c537bc1d410de1bba18fe36624501bc4caddc0a032f3889a39435256a0205c",  # noqa: E501
-<<<<<<< HEAD
-        "whittington_2020_in_discritized_objects.zip": "e63c7a0f047c789d422e97921171b6e9cee36a392b24f1d66e29b18248a925cb",  # noqa: E501
-=======
         "whittington_2020_in_discritized_objects.zip": "3b527b03cd011b5e71ff66304f25d2406acddcbd3f770139ca8d8edc71cf1703",  # noqa: E501
->>>>>>> d7fd68a7
     },
 )
 
