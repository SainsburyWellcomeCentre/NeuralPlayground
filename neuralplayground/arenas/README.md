--- conflicted
+++ resolved
@@ -23,21 +23,13 @@
 1. For now, all arenas are [2D environments](https://github.com/SainsburyWellcomeCentre/NeuralPlayground/blob/main/neuralplayground/arenas/simple2d.py) where
 agents can navigate. These arenas can have arbitrary shaped walls as explained in the [jupyter notebook](https://github.com/SainsburyWellcomeCentre/NeuralPlayground/blob/main/examples/arena_examples/arena_examples.ipynb) with
 examples.
-2. Some of the arenas are based on a real experimental settings, setting the parameters of the arena
+2. Some of the arenas are based on a real experimental settings by setting the parameters of the arena
 to resemble the physical dimensions of the arena used in the real experiment. These arenas also
-load the experimental data automatically and have some extra methods to plot and use the experimental data
-<<<<<<< HEAD
-from the corresponding experiments. These classes are [Hafting2008](https://github.com/SainsburyWellcomeCentre/NeuralPlayground/blob/main/neuralplayground/arenas/hafting_2008.py),
-[Sargolini2006](https://github.com/SainsburyWellcomeCentre/NeuralPlayground/blob/main/neuralplayground/arenas/sargolini_2006.py)
-and [Wernle2018](https://github.com/SainsburyWellcomeCentre/NeuralPlayground/blob/main/neuralplayground/arenas/wernle_2018.py) where the arena change throughout the experiment.
-3. Also included are `batch_environment` and the `discretized_objects` environment. These offer the ablity to run multiple agents simultaneously (in a batch) and generate sequences of discrete state transitions instead of continuous trajectories, respectively. This requires an agent that also generates batches of actions, and so these are both currently only used by the [Tolman-Eichenbaum machine](../agents/whittington_2020.py) agent.
-=======
-from the corresponding experiments. These classes are [Hafting2008](https://github.com/ClementineDomine/NeuralPlayground/blob/main/neuralplayground/arenas/hafting_2008.py),
+load the experimental data automatically and have some extra methods to plot and use the experimental data from the corresponding experiments. These classes are [Hafting2008](https://github.com/ClementineDomine/NeuralPlayground/blob/main/neuralplayground/arenas/hafting_2008.py),
 [Sargolini2006](https://github.com/ClementineDomine/NeuralPlayground/blob/main/neuralplayground/arenas/sargolini_2006.py)
 and [Wernle2018](https://github.com/ClementineDomine/NeuralPlayground/blob/main/neuralplayground/arenas/wernle_2018.py) where the arena change throughout the experiment.
 3. A [discretized_objects](../arenas/discritized_objects.py) arena is also included. This allows agents to instead run in a discretised environment and generate a sequence of discrete state transitions, as opposed to a continuous trajectory. The resulting 2D arena is split into states which each have a one-hot encoded object associated with them; observations in this environment are of the form `[state_id, object, position]`. Therefore, additional parameters are required to initialise this arena, including `n_objects` and `environment_name="DiscreteObject"`. This is the arena type that the [Tolman-Eichenbaum machine](../../examples/agent_examples/TEM_README.md) runs in.
 3. Also included is the [batch_environment](../arenas/batch_environment.py) class, which offers the ablity to run multiple agents simultaneously (in a batch). Note that this will only generate different trajectories when run with an artificial agent; if used with experimental data, each element of the batch will use that same data. This requires an agent that also generates batches of actions, and so is currently only used by the [Tolman-Eichenbaum machine](../agents/whittington_2020.py) agent.
->>>>>>> dbb055df
 
 ## 3. How-to-Contribute
 
