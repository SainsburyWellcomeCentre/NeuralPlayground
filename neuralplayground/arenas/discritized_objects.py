--- conflicted
+++ resolved
@@ -444,122 +444,5 @@
         image = np.frombuffer(canvas.tostring_rgb(), dtype="uint8")
         image = image.reshape(f.canvas.get_width_height()[::-1] + (3,))
         print(image.shape)
-<<<<<<< HEAD
         cv2.imshow("2D_env", image)
-        cv2.waitKey(10)
-
-    def visualize_environment(self):
-        fig, (ax1, ax2) = plt.subplots(1, 2, figsize=(20, 10))
-
-        # Visualize discretization
-        ax1.set_title("Environment Discretization")
-        for x in np.arange(self.arena_x_limits[0], self.arena_x_limits[1] + self.state_size, self.state_size):
-            ax1.axvline(x, color="gray", linestyle="-", linewidth=1)
-        for y in np.arange(self.arena_y_limits[0], self.arena_y_limits[1] + self.state_size, self.state_size):
-            ax1.axhline(y, color="gray", linestyle="-", linewidth=1)
-        ax1.scatter(self.xy_combination[:, 0], self.xy_combination[:, 1], color="red", s=20, zorder=2)
-        ax1.set_aspect("equal")
-        ax1.set_xlim(self.arena_x_limits)
-        ax1.set_ylim(self.arena_y_limits)
-        ax1.set_xlabel("X")
-        ax1.set_ylabel("Y")
-
-        # Visualize object assignment
-        ax2.set_title(
-            "Object Assignment"
-            + f" (n_objects={self.n_objects}),"
-            + f" (n_states={self.n_states}),"
-            + f" (grid={self.resolution_w}x{self.resolution_d})"
-        )
-        object_grid = np.argmax(self.objects, axis=1).reshape((self.resolution_d, self.resolution_w))
-        im = ax2.imshow(object_grid, cmap="tab20", extent=[*self.arena_x_limits, *self.arena_y_limits], origin="lower")
-        plt.colorbar(im, ax=ax2, label="Object ID")
-
-        # Add text labels for object IDs and scatter plot for xy_combination
-        for i in range(self.resolution_d):
-            for j in range(self.resolution_w):
-                ax2.text(
-                    self.x_array[j],
-                    self.y_array[i],
-                    str(object_grid[i, j]),
-                    ha="center",
-                    va="center",
-                    color="white",
-                    fontweight="bold",
-                )
-
-        ax2.scatter(self.xy_combination[:, 0], self.xy_combination[:, 1], color="red", s=20, zorder=2)
-
-        ax2.set_aspect("equal")
-        ax2.set_xlim(self.arena_x_limits)
-        ax2.set_ylim(self.arena_y_limits)
-        ax2.set_xlabel("X")
-        ax2.set_ylabel("Y")
-
-        plt.tight_layout()
-        plt.show()
-
-        # Print statistics
-        print(f"Arena dimensions: {self.room_width} x {self.room_depth}")
-        print(f"State density: {self.state_density}")
-        print(f"State size: {self.state_size} x {self.state_size}")
-        print(f"Number of discrete states: {self.resolution_w * self.resolution_d}")
-        print(f"Number of unique objects: {self.n_objects}")
-        print(f"Grid dimensions: {self.resolution_w} x {self.resolution_d}")
-
-        # Print object distribution
-        unique, counts = np.unique(np.argmax(self.objects, axis=1), return_counts=True)
-        print("\nObject distribution:")
-        for obj, count in zip(unique, counts):
-            print(f"Object {obj}: {count} states ({count/(self.resolution_w * self.resolution_d):.2%})")
-
-    def visualize_occupancy(self, log_scale=True):
-        fig, ax = plt.subplots(figsize=(12, 10))
-        cmap = plt.cm.YlOrRd
-
-        if log_scale:
-            # Use log scale for better visualization of differences
-            im = ax.imshow(
-                self.occupancy_grid,
-                cmap=cmap,
-                norm=LogNorm(),
-                extent=[*self.arena_x_limits, *self.arena_y_limits],
-                origin="lower",
-            )
-        else:
-            im = ax.imshow(self.occupancy_grid, cmap=cmap, extent=[*self.arena_x_limits, *self.arena_y_limits], origin="lower")
-
-        plt.colorbar(im, ax=ax, label="Number of visits (log scale)" if log_scale else "Number of visits")
-
-        ax.set_title("Agent Occupancy Heatmap")
-        ax.set_xlabel("X")
-        ax.set_ylabel("Y")
-
-        # Add grid lines
-        for x in np.arange(self.arena_x_limits[0], self.arena_x_limits[1] + self.state_size, self.state_size):
-            ax.axvline(x, color="gray", linestyle="--", linewidth=0.5)
-        for y in np.arange(self.arena_y_limits[0], self.arena_y_limits[1] + self.state_size, self.state_size):
-            ax.axhline(y, color="gray", linestyle="--", linewidth=0.5)
-
-        # Add text annotations for each cell
-        for i in range(self.resolution_d):
-            for j in range(self.resolution_w):
-                value = self.occupancy_grid[i, j]
-                text_color = "white" if value > np.mean(self.occupancy_grid) else "black"
-                ax.text(
-                    self.x_array[j],
-                    self.y_array[i],
-                    f"{int(value)}",
-                    ha="center",
-                    va="center",
-                    color=text_color,
-                    fontweight="bold",
-                )
-
-        plt.tight_layout()
-        plt.show()
-=======
-        if display:
-            cv2.imshow("2D_env", image)
-            cv2.waitKey(10)
->>>>>>> f830c6a7
+        cv2.waitKey(10)