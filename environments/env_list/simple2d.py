import sys
sys.path.append("../")
import matplotlib as mpl
import matplotlib.pyplot as plt
from environments.environment import Environment
import numpy as np
from environments.experiment_data.behavioral_data import SargoliniData, FullSargoliniData,FullHaftingData



class Simple2D(Environment):
    def __init__(self, environment_name="2DEnv", **env_kwargs):
        super().__init__(environment_name, **env_kwargs)
        self.metadata = {"env_kwargs": env_kwargs}
        self.room_width, self.room_depth = env_kwargs["room_width"], env_kwargs["room_depth"]
        self.arena_limits = np.array([[-self.room_width/2, self.room_width/2],
                                      [-self.room_depth/2, self.room_depth/2]])
        self.agent_step_size = env_kwargs["agent_step_size"]
        self.state_dims_labels = ["x_pos", "y_pos"]
        self.reset()

    def reset(self):
        """ Start in a random position within the dimensions of the room """
        self.global_steps = 0
        self.history = []
        self.state = [0,0]
        self.state = np.array(self.state)
        # Fully observable environment, make_observation returns the state
        observation = self.make_observation()
        return observation, self.state

    def step(self, action):
        """ Action should be a vector indicating the direction of the step """
        self.global_steps += 1
        action = action/np.linalg.norm(action)
        new_state = self.state + self.agent_step_size*action
        new_state = np.array([np.clip(new_state[0], a_min=-self.room_width/2, a_max=self.room_width/2),
                              np.clip(new_state[1], a_min=-self.room_depth/2, a_max=self.room_depth/2)])
        reward = 0  # If you get reward, it should be coded here
        transition = {"action": action, "state": self.state, "next_state": new_state,
                      "reward": reward, "step": self.global_steps}
        self.history.append(transition)
        self.state = new_state
        observation = self.make_observation()
        return observation, new_state, reward

    def plot_trajectory(self, history_data=None, ax=None):
        if history_data is None:
            history_data = self.history
        if ax is None:
            f, ax = plt.subplots(1, 1, figsize=(8, 6))

        ax.plot([-self.room_width/2, self.room_width/2],
                [-self.room_depth/2, -self.room_depth/2], "r", lw=2)
        ax.plot([-self.room_width/2, self.room_width/2],
                [self.room_depth/2, self.room_depth/2], "r", lw=2)
        ax.plot([-self.room_width/2, -self.room_width/2],
                [-self.room_depth/2, self.room_depth/2], "r", lw=2)
        ax.plot([self.room_width / 2, self.room_width / 2],
                [-self.room_depth / 2, self.room_depth / 2], "r", lw=2)

        state_history = [s["state"] for s in history_data]
        next_state_history = [s["next_state"] for s in history_data]
        starting_point = state_history[0]
        ending_point = next_state_history[-1]
        print(starting_point)

        cmap = mpl.cm.get_cmap("plasma")
        norm = plt.Normalize(0, len(state_history))

        aux_x = []
        aux_y = []
        for i, s in enumerate(state_history):
            x_ = [s[0], next_state_history[i][0]]
            y_ = [s[1], next_state_history[i][1]]
            aux_x.append(s[0])
            aux_y.append(s[1])
            ax.plot(x_, y_, "-", color=cmap(norm(i)), alpha=0.6)

        sc = ax.scatter(aux_x, aux_y, c=np.arange(len(state_history)),
                        vmin=0, vmax=len(state_history), cmap="plasma", alpha=0.6)

        cbar = plt.colorbar(sc, ax=ax)
        cbar.ax.set_ylabel('N steps', rotation=270)
        return ax


class BasicSargolini2006(Simple2D):

    def __init__(self, data_path="sargolini2006/", environment_name="Sargolini2006", **env_kwargs):
        self.data_path = data_path
        self.environment_name = environment_name
        self.data = SargoliniData(data_path=self.data_path, experiment_name=self.environment_name)
        self.arena_limits = self.data.arena_limits
        self.room_width, self.room_depth = np.abs(np.diff(self.arena_limits, axis=1))
        env_kwargs["room_width"] = self.room_width
        env_kwargs["room_depth"] = self.room_depth
        env_kwargs["agent_step_size"] = 1/50  # In seconds
        super().__init__(environment_name, **env_kwargs)
        self.metadata["doi"] = "https://doi.org/10.1126/science.1125572"

        self.state_dims_labels = ["x_pos", "y_pos", "head_direction_x", "head_direction_y"]

    def reset(self):
        """ Start in a random position within the dimensions of the room """
        self.global_steps = 0
        self.global_time = 0
        self.history = []
        self.pos, self.head_dir = self.data.position[0, :], self.data.head_direction[0, :]
        self.state = np.concatenate([self.pos, self.head_dir])
        # Fully observable environment, make_observation returns the state
        observation = self.make_observation()
        return observation, self.state

    def step(self, action):
        """ Action is ignored in this case """
        self.global_steps += 1
        self.global_time = self.global_steps*self.agent_step_size
        reward = 0  # If you get reward, it should be coded here
        new_state = self.data.position[self.global_steps, :], self.data.head_direction[self.global_steps, :]
        new_state = np.concatenate(new_state)
        transition = {"action": action, "state": self.state, "next_state": new_state,
                      "reward": reward, "step": self.global_steps}
        self.history.append(transition)
        self.state = new_state
        observation = self.make_observation()
        return observation, new_state, reward


class Sargolini2006(Simple2D):

    def __init__(self, data_path="sargolini2006/", environment_name="Sargolini2006", session=None, verbose=False, **env_kwargs):
        self.data_path = data_path
        self.verbose= verbose
        self.environment_name = environment_name
        self.session = session
        self.data = FullSargoliniData(data_path=self.data_path, experiment_name=self.environment_name, verbose=verbose, session=session)
        self.arena_limits = self.data.arena_limits
        self.room_width, self.room_depth = np.abs(np.diff(self.arena_limits, axis=1))
        self.room_width = self.room_width[0]
        self.room_depth = self.room_depth[0]
        env_kwargs["room_width"] = self.room_width
        env_kwargs["room_depth"] = self.room_depth
        env_kwargs["agent_step_size"] = 1/50  # In seconds
        super().__init__(environment_name, **env_kwargs)
        self.metadata["doi"] = "https://doi.org/10.1126/science.1125572"

        self.state_dims_labels = ["x_pos", "y_pos", "head_direction_x", "head_direction_y"]

    def reset(self, sess=None):
        if not sess is None:
            self.data = FullSargoliniData(data_path=self.data_path, experiment_name=self.environment_name,
                                          verbose=self.verbose, session=sess)

        self.global_steps = 0
        self.global_time = 0
        self.history = []
        self.pos, self.head_dir = self.data.position[0, :], self.data.head_direction[0, :]
        self.state = np.concatenate([self.pos, self.head_dir])
        # Fully observable environment, make_observation returns the state
        observation = self.make_observation()
        return observation, self.state

    def step(self, action):
        """ Action is ignored in this case """
        self.global_steps += 1
        if self.global_steps >= self.data.position.shape[0]-1:
            self.global_steps = 0
<<<<<<< HEAD
        self.global_time = self.global_steps*self.agent_step_size
        reward = 0  # If you get reward, it should be coded here
        new_state = self.data.position[self.global_steps, :], self.data.head_direction[self.global_steps, :]
        new_state = np.concatenate(new_state)
        transition = {"action": action, "state": self.state, "next_state": new_state,
                      "reward": reward, "step": self.global_steps}
        self.history.append(transition)
        self.state = new_state
        observation = self.make_observation()
        return observation, new_state, reward


class Hafting2008(Simple2D):

    def __init__(self, data_path="Hafting2008/C43035A4-5CC5-44F2-B207-126922523FD9_1/", environment_name="Hafting2008", session=None, verbose=False, **env_kwargs):
        self.data_path = data_path
        self.environment_name = environment_name
        self.session = session
        self.data = FullHaftingData(data_path=self.data_path, experiment_name=self.environment_name, verbose=verbose)
        self.arena_limits = self.data.arena_limits
        self.room_width, self.room_depth = np.abs(np.diff(self.arena_limits, axis=1))
        env_kwargs["room_width"] = self.room_width
        env_kwargs["room_depth"] = self.room_depth
        env_kwargs["agent_step_size"] = 1/50  # In seconds
        super().__init__(environment_name, **env_kwargs)
        self.metadata["doi"] = "https://doi.org/10.1038/nature06957"
        self.state_dims_labels = ["x_pos", "y_pos", "head_direction_x", "head_direction_y"]

    def reset(self):
        """ Start in a random position within the dimensions of the room """
        self.global_steps = 0
        self.global_time = 0
        self.history = []
        self.pos, self.head_dir = self.data.position[0, :], self.data.head_direction[0, :]
        self.state = np.concatenate([self.pos, self.head_dir])
        # Fully observable environment, make_observation returns the state
        observation = self.make_observation()
        return observation, self.state

    def step(self, action):
        """ Action is ignored in this case """
        self.global_steps += 1
=======
>>>>>>> 61a98e45
        self.global_time = self.global_steps*self.agent_step_size
        reward = 0  # If you get reward, it should be coded here
        new_state = self.data.position[self.global_steps, :], self.data.head_direction[self.global_steps, :]
        new_state = np.concatenate(new_state)
        transition = {"action": action, "state": self.state, "next_state": new_state,
                      "reward": reward, "step": self.global_steps}
        self.history.append(transition)
        self.state = new_state
        observation = self.make_observation()
        return observation, new_state, reward


if __name__ == "__main__":
    data_path = "/home/rodrigo/HDisk/8F6BE356-3277-475C-87B1-C7A977632DA7_1/all_data/"
    env = Sargolini2006(data_path=data_path,
                        time_step_size=None,
                        agent_step_size=None)
    env.step()
<|MERGE_RESOLUTION|>--- conflicted
+++ resolved
@@ -166,7 +166,6 @@
         self.global_steps += 1
         if self.global_steps >= self.data.position.shape[0]-1:
             self.global_steps = 0
-<<<<<<< HEAD
         self.global_time = self.global_steps*self.agent_step_size
         reward = 0  # If you get reward, it should be coded here
         new_state = self.data.position[self.global_steps, :], self.data.head_direction[self.global_steps, :]
@@ -209,18 +208,8 @@
     def step(self, action):
         """ Action is ignored in this case """
         self.global_steps += 1
-=======
->>>>>>> 61a98e45
-        self.global_time = self.global_steps*self.agent_step_size
-        reward = 0  # If you get reward, it should be coded here
-        new_state = self.data.position[self.global_steps, :], self.data.head_direction[self.global_steps, :]
-        new_state = np.concatenate(new_state)
-        transition = {"action": action, "state": self.state, "next_state": new_state,
-                      "reward": reward, "step": self.global_steps}
-        self.history.append(transition)
-        self.state = new_state
-        observation = self.make_observation()
-        return observation, new_state, reward
+
+
 
 
 if __name__ == "__main__":
