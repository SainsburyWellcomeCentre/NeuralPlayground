--- conflicted
+++ resolved
@@ -1,11 +1,5 @@
 
-<<<<<<< HEAD
-# NeuralPlayground: The  standardised environment for the hippocampus and entorhinal cortex models. 
-### (Tweeks pre-CCN release)
-=======
-# NeuralPlayground: A standardised environment for the hippocampus and entorhinal cortex models. 
-### (Developing visualization and comparison board)
->>>>>>> 4601e95b
+# NeuralPlayground: The  standardised environment for the hippocampus and entorhinal cortex models.
 
 <!-- ALL-CONTRIBUTORS-BADGE:START - Do not remove or modify this section -->
 [![All Contributors](https://img.shields.io/badge/all_contributors-9-orange.svg?style=flat-square)](#contributors-)
