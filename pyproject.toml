--- conflicted
+++ resolved
@@ -98,13 +98,11 @@
 exclude = ["__init__.py","build",".eggs"]
 fix = true
 
-<<<<<<< HEAD
+[tool.ruff.lint]
+select = ["I", "E", "F", "NPY201"]
+
 [tool.ruff.lint.per-file-ignores]
 "*.ipynb" = ["E501"]
-=======
-[tool.ruff.lint]
-select = ["I", "E", "F", "NPY201"]
->>>>>>> ea1f17ef
 
 [tool.cibuildwheel]
 build = "cp38-* cp39-* cp310-* cp311-*"
